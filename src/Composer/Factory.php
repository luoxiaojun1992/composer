--- conflicted
+++ resolved
@@ -94,11 +94,6 @@
                     $xdgCache = $home . '/.cache';
                 }
                 $cacheDir = $xdgCache . '/composer';
-<<<<<<< HEAD
-
-
-=======
->>>>>>> 50c6c100
             } else {
                 $cacheDir = $home . '/cache';
             }
