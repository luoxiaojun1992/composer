--- conflicted
+++ resolved
@@ -479,22 +479,16 @@
                 break;
         }
 
-<<<<<<< HEAD
+        if (is_array($preferred)) {
+            $dm->setPreferences($preferred);
+        }
+
         $executor = new ProcessExecutor($io);
         $fs = new Filesystem($executor);
 
         $dm->setDownloader('git', new Downloader\GitDownloader($io, $config, $executor, $fs));
         $dm->setDownloader('svn', new Downloader\SvnDownloader($io, $config, $executor, $fs));
         $dm->setDownloader('hg', new Downloader\HgDownloader($io, $config, $executor, $fs));
-=======
-        if (is_array($preferred)) {
-            $dm->setPreferences($preferred);
-        }
-
-        $dm->setDownloader('git', new Downloader\GitDownloader($io, $config));
-        $dm->setDownloader('svn', new Downloader\SvnDownloader($io, $config));
-        $dm->setDownloader('hg', new Downloader\HgDownloader($io, $config));
->>>>>>> 7f8677d4
         $dm->setDownloader('perforce', new Downloader\PerforceDownloader($io, $config));
         $dm->setDownloader('zip', new Downloader\ZipDownloader($io, $config, $eventDispatcher, $cache, $executor, $rfs));
         $dm->setDownloader('rar', new Downloader\RarDownloader($io, $config, $eventDispatcher, $cache, $executor, $rfs));
