<?php

/*
 * This file is part of Composer.
 *
 * (c) Nils Adermann <naderman@naderman.de>
 *     Jordi Boggiano <j.boggiano@seld.be>
 *
 * For the full copyright and license information, please view the LICENSE
 * file that was distributed with this source code.
 */

namespace Composer;

use Composer\Autoload\AutoloadGenerator;
use Composer\DependencyResolver\DefaultPolicy;
use Composer\DependencyResolver\Operation\UpdateOperation;
use Composer\DependencyResolver\Pool;
use Composer\DependencyResolver\Request;
use Composer\DependencyResolver\Solver;
use Composer\DependencyResolver\SolverProblemsException;
use Composer\Downloader\DownloadManager;
use Composer\Installer\InstallationManager;
use Composer\Config;
use Composer\Installer\NoopInstaller;
use Composer\IO\IOInterface;
use Composer\Package\AliasPackage;
use Composer\Package\Link;
use Composer\Package\LinkConstraint\VersionConstraint;
use Composer\Package\Locker;
use Composer\Package\PackageInterface;
use Composer\Package\RootPackageInterface;
use Composer\Repository\CompositeRepository;
use Composer\Repository\InstalledArrayRepository;
use Composer\Repository\PlatformRepository;
use Composer\Repository\RepositoryInterface;
use Composer\Repository\RepositoryManager;
use Composer\Script\EventDispatcher;
use Composer\Script\ScriptEvents;

/**
 * @author Jordi Boggiano <j.boggiano@seld.be>
 * @author Beau Simensen <beau@dflydev.com>
 * @author Konstantin Kudryashov <ever.zet@gmail.com>
 */
class Installer
{
    /**
     * @var IOInterface
     */
    protected $io;

    /**
     * @var Config
     */
    protected $config;

    /**
     * @var RootPackageInterface
     */
    protected $package;

    /**
     * @var DownloadManager
     */
    protected $downloadManager;

    /**
     * @var RepositoryManager
     */
    protected $repositoryManager;

    /**
     * @var Locker
     */
    protected $locker;

    /**
     * @var InstallationManager
     */
    protected $installationManager;

    /**
     * @var EventDispatcher
     */
    protected $eventDispatcher;

    /**
     * @var AutoloadGenerator
     */
    protected $autoloadGenerator;

    protected $preferSource = false;
    protected $preferDist = false;
    protected $devMode = false;
    protected $dryRun = false;
    protected $verbose = false;
    protected $update = false;
    protected $runScripts = true;
    protected $updateWhitelist = null;

    /**
     * @var array
     */
    protected $suggestedPackages;

    /**
     * @var RepositoryInterface
     */
    protected $additionalInstalledRepository;

    /**
     * Constructor
     *
     * @param IOInterface         $io
     * @param Config              $config
     * @param RootPackageInterface    $package
     * @param DownloadManager     $downloadManager
     * @param RepositoryManager   $repositoryManager
     * @param Locker              $locker
     * @param InstallationManager $installationManager
     * @param EventDispatcher     $eventDispatcher
     * @param AutoloadGenerator   $autoloadGenerator
     */
    public function __construct(IOInterface $io, Config $config, RootPackageInterface $package, DownloadManager $downloadManager, RepositoryManager $repositoryManager, Locker $locker, InstallationManager $installationManager, EventDispatcher $eventDispatcher, AutoloadGenerator $autoloadGenerator)
    {
        $this->io = $io;
        $this->config = $config;
        $this->package = $package;
        $this->downloadManager = $downloadManager;
        $this->repositoryManager = $repositoryManager;
        $this->locker = $locker;
        $this->installationManager = $installationManager;
        $this->eventDispatcher = $eventDispatcher;
        $this->autoloadGenerator = $autoloadGenerator;
    }

    /**
     * Run installation (or update)
     */
    public function run()
    {
        if ($this->dryRun) {
            $this->verbose = true;
            $this->runScripts = false;
            $this->installationManager->addInstaller(new NoopInstaller);
        }

        if ($this->preferSource) {
            $this->downloadManager->setPreferSource(true);
        }
        if ($this->preferDist) {
            $this->downloadManager->setPreferDist(true);
        }

        // create installed repo, this contains all local packages + platform packages (php & extensions)
        $installedRootPackage = clone $this->package;
        $installedRootPackage->setRequires(array());
        $installedRootPackage->setDevRequires(array());

        $platformRepo = new PlatformRepository();
        $repos = array_merge(
            $this->repositoryManager->getLocalRepositories(),
            array(
                new InstalledArrayRepository(array($installedRootPackage)),
                $platformRepo,
            )
        );
        $installedRepo = new CompositeRepository($repos);
        if ($this->additionalInstalledRepository) {
            $installedRepo->addRepository($this->additionalInstalledRepository);
        }

        $aliases = $this->getRootAliases();
        $this->aliasPlatformPackages($platformRepo, $aliases);

        if ($this->runScripts) {
            // dispatch pre event
            $eventName = $this->update ? ScriptEvents::PRE_UPDATE_CMD : ScriptEvents::PRE_INSTALL_CMD;
            $this->eventDispatcher->dispatchCommandEvent($eventName);
        }

        $this->suggestedPackages = array();
        if (!$this->doInstall($this->repositoryManager->getLocalRepository(), $installedRepo, $aliases)) {
            return false;
        }
        if ($this->devMode) {
            if (!$this->doInstall($this->repositoryManager->getLocalDevRepository(), $installedRepo, $aliases, true)) {
                return false;
            }
        }

        // output suggestions
        foreach ($this->suggestedPackages as $suggestion) {
            $target = $suggestion['target'];
            if ($installedRepo->filterPackages(function (PackageInterface $package) use ($target) {
                if (in_array($target, $package->getNames())) {
                    return false;
                }
            })) {
                $this->io->write($suggestion['source'].' suggests installing '.$suggestion['target'].' ('.$suggestion['reason'].')');
            }
        }

        if (!$this->dryRun) {
            // write lock
            if ($this->update || !$this->locker->isLocked()) {
                $updatedLock = $this->locker->setLockData(
                    $this->repositoryManager->getLocalRepository()->getPackages(),
                    $this->devMode ? $this->repositoryManager->getLocalDevRepository()->getPackages() : null,
                    $aliases,
                    $this->package->getMinimumStability(),
                    $this->package->getStabilityFlags()
                );
                if ($updatedLock) {
                    $this->io->write('<info>Writing lock file</info>');
                }
            }

            // write autoloader
            $this->io->write('<info>Generating autoload files</info>');
            $localRepos = new CompositeRepository($this->repositoryManager->getLocalRepositories());
            $this->autoloadGenerator->dump($this->config, $localRepos, $this->package, $this->installationManager, 'composer');

            if ($this->runScripts) {
                // dispatch post event
                $eventName = $this->update ? ScriptEvents::POST_UPDATE_CMD : ScriptEvents::POST_INSTALL_CMD;
                $this->eventDispatcher->dispatchCommandEvent($eventName);
            }
        }

        return true;
    }

    protected function doInstall($localRepo, $installedRepo, $aliases, $devMode = false)
    {
        $minimumStability = $this->package->getMinimumStability();
        $stabilityFlags = $this->package->getStabilityFlags();

        // initialize locker to create aliased packages
        $installFromLock = false;
        if (!$this->update && $this->locker->isLocked($devMode)) {
            $installFromLock = true;
            $lockedRepository = $this->locker->getLockedRepository($devMode);
            $minimumStability = $this->locker->getMinimumStability();
            $stabilityFlags = $this->locker->getStabilityFlags();
        }

        $this->whitelistUpdateDependencies(
            $localRepo,
            $devMode,
            $this->package->getRequires(),
            $this->package->getDevRequires()
        );

        $this->io->write('<info>Loading composer repositories with package information</info>');

        // creating repository pool
        $pool = new Pool($minimumStability, $stabilityFlags);
        $pool->addRepository($installedRepo, $aliases);
        if ($installFromLock) {
            $pool->addRepository($lockedRepository, $aliases);
        }

        if (!$installFromLock || !$this->locker->isCompleteFormat($devMode)) {
            $repositories = $this->repositoryManager->getRepositories();
            foreach ($repositories as $repository) {
                $pool->addRepository($repository, $aliases);
            }
        }

        // creating requirements request
        $request = new Request($pool);

        $constraint = new VersionConstraint('=', $this->package->getVersion());
        $request->install($this->package->getName(), $constraint);

        if ($this->update) {
            $this->io->write('<info>Updating '.($devMode ? 'dev ': '').'dependencies</info>');

            $request->updateAll();

            $links = $devMode ? $this->package->getDevRequires() : $this->package->getRequires();

            foreach ($links as $link) {
                $request->install($link->getTarget(), $link->getConstraint());
            }
        } elseif ($installFromLock) {
            $this->io->write('<info>Installing '.($devMode ? 'dev ': '').'dependencies from lock file</info>');

            if (!$this->locker->isFresh() && !$devMode) {
                $this->io->write('<warning>Your lock file is out of sync with your composer.json, run "composer.phar update" to update dependencies</warning>');
            }

            foreach ($lockedRepository->getPackages() as $package) {
                $version = $package->getVersion();
                if (isset($aliases[$package->getName()][$version])) {
                    $version = $aliases[$package->getName()][$version]['alias_normalized'];
                }
                $constraint = new VersionConstraint('=', $version);
                $request->install($package->getName(), $constraint);
            }
        } else {
            $this->io->write('<info>Installing '.($devMode ? 'dev ': '').'dependencies</info>');

            $links = $devMode ? $this->package->getDevRequires() : $this->package->getRequires();

            foreach ($links as $link) {
                $request->install($link->getTarget(), $link->getConstraint());
            }
        }

        // fix the version of all installed packages (+ platform) that are not
        // in the current local repo to prevent rogue updates (e.g. non-dev
        // updating when in dev)
        foreach ($installedRepo->getPackages() as $package) {
            if ($package->getRepository() === $localRepo) {
                continue;
            }

            $constraint = new VersionConstraint('=', $package->getVersion());
            $request->install($package->getName(), $constraint);
        }

        // if the updateWhitelist is enabled, packages not in it are also fixed
        // to the version specified in the lock, or their currently installed version
        if ($this->update && $this->updateWhitelist) {
            if ($this->locker->isLocked($devMode)) {
                $currentPackages = $this->locker->getLockedRepository($devMode)->getPackages();
            } else {
                $currentPackages = $installedRepo->getPackages();
            }

            // collect links from composer as well as installed packages
            $candidates = array();
            foreach ($links as $link) {
                $candidates[$link->getTarget()] = true;
            }
            foreach ($localRepo->getPackages() as $package) {
                $candidates[$package->getName()] = true;
            }

            // fix them to the version in lock (or currently installed) if they are not updateable
            foreach ($candidates as $candidate => $dummy) {
                foreach ($currentPackages as $curPackage) {
                    if ($curPackage->getName() === $candidate) {
                        if ($this->isUpdateable($curPackage)) {
                            break;
                        }

                        $constraint = new VersionConstraint('=', $curPackage->getVersion());
                        $request->install($curPackage->getName(), $constraint);
                    }
                }
            }
        }

        // prepare solver
        $policy = new DefaultPolicy();
        $solver = new Solver($policy, $pool, $installedRepo);

        // solve dependencies
        try {
            $operations = $solver->solve($request);
        } catch (SolverProblemsException $e) {
            $this->io->write('<error>Your requirements could not be resolved to an installable set of packages.</error>');
            $this->io->write($e->getMessage());

            return false;
        }

        // force dev packages to be updated if we update or install from a (potentially new) lock
        foreach ($localRepo->getPackages() as $package) {
            // skip non-dev packages
            if (!$package->isDev()) {
                continue;
            }

            if ($package instanceof AliasPackage) {
                continue;
            }

            // skip packages that will be updated/uninstalled
            foreach ($operations as $operation) {
                if (('update' === $operation->getJobType() && $operation->getInitialPackage()->equals($package))
                    || ('uninstall' === $operation->getJobType() && $operation->getPackage()->equals($package))
                ) {
                    continue 2;
                }
            }

            // force update to locked version if it does not match the installed version
            if ($installFromLock) {
                unset($lockedReference);
                foreach ($lockedRepository->findPackages($package->getName()) as $lockedPackage) {
                    if (
                        $lockedPackage->isDev()
                        && $lockedPackage->getSourceReference()
                        && $lockedPackage->getSourceReference() !== $package->getSourceReference()
                    ) {
                        $newPackage = clone $package;
                        $newPackage->setSourceReference($lockedPackage->getSourceReference());
                        $operations[] = new UpdateOperation($package, $newPackage);

                        break;
                    }
                }
<<<<<<< HEAD
=======
                $sourceReference = $package->getSourceReference() ?: $package->getDistReference();
                if (isset($lockedReference) && $lockedReference !== $sourceReference) {
                    if (!$package->getSourceType() && $package->getDistType()) {
                        throw new \RuntimeException(sprintf('Cannot install "%s" - dist reference ("%s") does not match locked reference ("%s")', $package->getName(), $sourceReference, $lockedReference));
                    }

                    // changing the source ref to update to will be handled in the operations loop below
                    $operations[] = new UpdateOperation($package, clone $package);
                }
>>>>>>> d0829adf
            } else {
                // force update to latest on update
                if ($this->update) {
                    // skip package if the whitelist is enabled and it is not in it
                    if ($this->updateWhitelist && !$this->isUpdateable($package)) {
                        continue;
                    }

                    $newPackage = null;
                    $matches = $pool->whatProvides($package->getName(), new VersionConstraint('=', $package->getVersion()));
                    foreach ($matches as $match) {
                        // skip local packages
                        if (!in_array($match->getRepository(), $repositories, true)) {
                            continue;
                        }

                        // skip providers/replacers
                        if ($match->getName() !== $package->getName()) {
                            continue;
                        }

                        $newPackage = $match;
                        break;
                    }

                    if ($newPackage && $newPackage->getSourceReference() !== $package->getSourceReference()) {
                        $operations[] = new UpdateOperation($package, $newPackage);
                    }
                }

                // force installed package to update to referenced version if it does not match the installed version
                $references = $this->package->getReferences();

                if (isset($references[$package->getName()]) && $references[$package->getName()] !== $package->getSourceReference()) {
                    // changing the source ref to update to will be handled in the operations loop below
                    $operations[] = new UpdateOperation($package, clone $package);
                }
            }
        }

        // execute operations
        if (!$operations) {
            $this->io->write('Nothing to install or update');
        }

        foreach ($operations as $operation) {
            // collect suggestions
            if ('install' === $operation->getJobType()) {
                foreach ($operation->getPackage()->getSuggests() as $target => $reason) {
                    $this->suggestedPackages[] = array(
                        'source' => $operation->getPackage()->getPrettyName(),
                        'target' => $target,
                        'reason' => $reason,
                    );
                }
            }

            $event = 'Composer\Script\ScriptEvents::PRE_PACKAGE_'.strtoupper($operation->getJobType());
            if (defined($event) && $this->runScripts) {
                $this->eventDispatcher->dispatchPackageEvent(constant($event), $operation);
            }

            // not installing from lock, force dev packages' references if they're in root package refs
            if (!$installFromLock) {
                $package = null;
                if ('update' === $operation->getJobType()) {
                    $package = $operation->getTargetPackage();
                } elseif ('install' === $operation->getJobType()) {
                    $package = $operation->getPackage();
                }
                if ($package && $package->isDev()) {
                    $references = $this->package->getReferences();
                    if (isset($references[$package->getName()])) {
                        $package->setSourceReference($references[$package->getName()]);
                    }
                }
            }

            // output alias operations in verbose mode, or all ops in dry run
            if ($this->dryRun || ($this->verbose && false !== strpos($operation->getJobType(), 'Alias'))) {
                $this->io->write('  - ' . $operation);
            }

            $this->installationManager->execute($localRepo, $operation);

            $event = 'Composer\Script\ScriptEvents::POST_PACKAGE_'.strtoupper($operation->getJobType());
            if (defined($event) && $this->runScripts) {
                $this->eventDispatcher->dispatchPackageEvent(constant($event), $operation);
            }

            if (!$this->dryRun) {
                $localRepo->write();
            }
        }

        return true;
    }

    private function getRootAliases()
    {
        if (!$this->update && $this->locker->isLocked()) {
            $aliases = $this->locker->getAliases();
        } else {
            $aliases = $this->package->getAliases();
        }

        $normalizedAliases = array();

        foreach ($aliases as $alias) {
            $normalizedAliases[$alias['package']][$alias['version']] = array(
                'alias' => $alias['alias'],
                'alias_normalized' => $alias['alias_normalized']
            );
        }

        return $normalizedAliases;
    }

    private function aliasPlatformPackages(PlatformRepository $platformRepo, $aliases)
    {
        foreach ($aliases as $package => $versions) {
            foreach ($versions as $version => $alias) {
                $packages = $platformRepo->findPackages($package, $version);
                foreach ($packages as $package) {
                    $package->setAlias($alias['alias_normalized']);
                    $package->setPrettyAlias($alias['alias']);
                    $aliasPackage = new AliasPackage($package, $alias['alias_normalized'], $alias['alias']);
                    $aliasPackage->setRootPackageAlias(true);
                    $platformRepo->addPackage($aliasPackage);
                }
            }
        }
    }

    private function isUpdateable(PackageInterface $package)
    {
        if (!$this->updateWhitelist) {
            throw new \LogicException('isUpdateable should only be called when a whitelist is present');
        }

        return isset($this->updateWhitelist[$package->getName()]);
    }

    /**
     * Adds all dependencies of the update whitelist to the whitelist, too.
     *
     * Packages which are listed as requirements in the root package will be
     * skipped including their dependencies, unless they are listed in the
     * update whitelist themselves.
     *
     * @param RepositoryInterface $localRepo
     * @param boolean             $devMode
     * @param array               $rootRequires    An array of links to packages in require of the root package
     * @param array               $rootDevRequires An array of links to packages in require-dev of the root package
     */
    private function whitelistUpdateDependencies($localRepo, $devMode, array $rootRequires, array $rootDevRequires)
    {
        if (!$this->updateWhitelist) {
            return;
        }

        if ($devMode) {
            $rootRequires = array_merge($rootRequires, $rootDevRequires);
        }

        $skipPackages = array();
        foreach ($rootRequires as $require) {
            $skipPackages[$require->getTarget()] = true;
        }

        $pool = new Pool;
        $pool->addRepository($localRepo);

        $seen = array();

        foreach ($this->updateWhitelist as $packageName => $void) {
            $packageQueue = new \SplQueue;

            foreach ($pool->whatProvides($packageName) as $depPackage) {
                $packageQueue->enqueue($depPackage);
            }

            while (!$packageQueue->isEmpty()) {
                $package = $packageQueue->dequeue();
                if (isset($seen[$package->getId()])) {
                    continue;
                }

                $seen[$package->getId()] = true;
                $this->updateWhitelist[$package->getName()] = true;

                $requires = $package->getRequires();
                if ($devMode) {
                    $requires = array_merge($requires, $package->getDevRequires());
                }

                foreach ($requires as $require) {
                    $requirePackages = $pool->whatProvides($require->getTarget());

                    foreach ($requirePackages as $requirePackage) {
                        if (isset($skipPackages[$requirePackage->getName()])) {
                            continue;
                        }
                        $packageQueue->enqueue($requirePackage);
                    }
                }
            }
        }
    }

    /**
     * Create Installer
     *
     * @param  IOInterface       $io
     * @param  Composer          $composer
     * @param  EventDispatcher   $eventDispatcher
     * @param  AutoloadGenerator $autoloadGenerator
     * @return Installer
     */
    public static function create(IOInterface $io, Composer $composer, EventDispatcher $eventDispatcher = null, AutoloadGenerator $autoloadGenerator = null)
    {
        $eventDispatcher = $eventDispatcher ?: new EventDispatcher($composer, $io);
        $autoloadGenerator = $autoloadGenerator ?: new AutoloadGenerator;

        return new static(
            $io,
            $composer->getConfig(),
            $composer->getPackage(),
            $composer->getDownloadManager(),
            $composer->getRepositoryManager(),
            $composer->getLocker(),
            $composer->getInstallationManager(),
            $eventDispatcher,
            $autoloadGenerator
        );
    }

    public function setAdditionalInstalledRepository(RepositoryInterface $additionalInstalledRepository)
    {
        $this->additionalInstalledRepository = $additionalInstalledRepository;

        return $this;
    }

    /**
     * wether to run in drymode or not
     *
     * @param  boolean   $dryRun
     * @return Installer
     */
    public function setDryRun($dryRun = true)
    {
        $this->dryRun = (boolean) $dryRun;

        return $this;
    }

    /**
     * prefer source installation
     *
     * @param  boolean   $preferSource
     * @return Installer
     */
    public function setPreferSource($preferSource = true)
    {
        $this->preferSource = (boolean) $preferSource;

        return $this;
    }

    /**
     * prefer dist installation
     *
     * @param  boolean   $preferDist
     * @return Installer
     */
    public function setPreferDist($preferDist = true)
    {
        $this->preferDist = (boolean) $preferDist;

        return $this;
    }

    /**
     * update packages
     *
     * @param  boolean   $update
     * @return Installer
     */
    public function setUpdate($update = true)
    {
        $this->update = (boolean) $update;

        return $this;
    }

    /**
     * enables dev packages
     *
     * @param  boolean   $devMode
     * @return Installer
     */
    public function setDevMode($devMode = true)
    {
        $this->devMode = (boolean) $devMode;

        return $this;
    }

    /**
     * set whether to run scripts or not
     *
     * @param  boolean   $runScripts
     * @return Installer
     */
    public function setRunScripts($runScripts = true)
    {
        $this->runScripts = (boolean) $runScripts;

        return $this;
    }

    /**
     * set the config instance
     *
     * @param  Config    $config
     * @return Installer
     */
    public function setConfig(Config $config)
    {
        $this->config = $config;

        return $this;
    }

    /**
     * run in verbose mode
     *
     * @param  boolean   $verbose
     * @return Installer
     */
    public function setVerbose($verbose = true)
    {
        $this->verbose = (boolean) $verbose;

        return $this;
    }

    /**
     * restrict the update operation to a few packages, all other packages
     * that are already installed will be kept at their current version
     *
     * @param  array     $packages
     * @return Installer
     */
    public function setUpdateWhitelist(array $packages)
    {
        $this->updateWhitelist = array_flip(array_map('strtolower', $packages));

        return $this;
    }

    /**
     * Disables custom installers.
     *
     * Call this if you want to ensure that third-party code never gets
     * executed. The default is to automatically install, and execute
     * custom third-party installers.
     */
    public function disableCustomInstallers()
    {
        $this->installationManager->disableCustomInstallers();
    }
}<|MERGE_RESOLUTION|>--- conflicted
+++ resolved
@@ -391,32 +391,22 @@
 
             // force update to locked version if it does not match the installed version
             if ($installFromLock) {
-                unset($lockedReference);
                 foreach ($lockedRepository->findPackages($package->getName()) as $lockedPackage) {
                     if (
                         $lockedPackage->isDev()
-                        && $lockedPackage->getSourceReference()
-                        && $lockedPackage->getSourceReference() !== $package->getSourceReference()
+                        && (
+                            ($lockedPackage->getSourceReference() && $lockedPackage->getSourceReference() !== $package->getSourceReference())
+                            || ($lockedPackage->getDistReference() && $lockedPackage->getDistReference() !== $package->getDistReference())
+                        )
                     ) {
                         $newPackage = clone $package;
                         $newPackage->setSourceReference($lockedPackage->getSourceReference());
+                        $newPackage->setDistReference($lockedPackage->getDistReference());
                         $operations[] = new UpdateOperation($package, $newPackage);
 
                         break;
                     }
                 }
-<<<<<<< HEAD
-=======
-                $sourceReference = $package->getSourceReference() ?: $package->getDistReference();
-                if (isset($lockedReference) && $lockedReference !== $sourceReference) {
-                    if (!$package->getSourceType() && $package->getDistType()) {
-                        throw new \RuntimeException(sprintf('Cannot install "%s" - dist reference ("%s") does not match locked reference ("%s")', $package->getName(), $sourceReference, $lockedReference));
-                    }
-
-                    // changing the source ref to update to will be handled in the operations loop below
-                    $operations[] = new UpdateOperation($package, clone $package);
-                }
->>>>>>> d0829adf
             } else {
                 // force update to latest on update
                 if ($this->update) {
