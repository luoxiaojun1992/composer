<?php

/*
 * This file is part of Composer.
 *
 * (c) Nils Adermann <naderman@naderman.de>
 *     Jordi Boggiano <j.boggiano@seld.be>
 *
 * For the full copyright and license information, please view the LICENSE
 * file that was distributed with this source code.
 */

namespace Composer\Repository;

use Composer\IO\IOInterface;
use Composer\Package\Loader\ArrayLoader;
use Composer\Util\RemoteFilesystem;
use Composer\Json\JsonFile;
use Composer\Config;
use Composer\Downloader\TransportException;

/**
 * @author Benjamin Eberlei <kontakt@beberlei.de>
 * @author Jordi Boggiano <j.boggiano@seld.be>
 */
class PearRepository extends ArrayRepository
{
    private static $channelNames = array();

    private $url;
    private $baseUrl;
    private $channel;
    private $io;
    private $rfs;

    public function __construct(array $repoConfig, IOInterface $io, Config $config, RemoteFilesystem $rfs = null)
    {
        if (!preg_match('{^https?://}', $repoConfig['url'])) {
            $repoConfig['url'] = 'http://'.$repoConfig['url'];
        }

        if (function_exists('filter_var') && version_compare(PHP_VERSION, '5.3.3', '>=') && !filter_var($repoConfig['url'], FILTER_VALIDATE_URL)) {
            throw new \UnexpectedValueException('Invalid url given for PEAR repository: '.$repoConfig['url']);
        }

        $this->url = rtrim($repoConfig['url'], '/');
        $this->channel = !empty($repoConfig['channel']) ? $repoConfig['channel'] : null;
        $this->io = $io;
        $this->rfs = $rfs ?: new RemoteFilesystem($this->io);
    }

    protected function initialize()
    {
        parent::initialize();

        $this->io->write('Initializing PEAR repository '.$this->url);
        $this->initializeChannel();
        $this->io->write('Packages names will be prefixed with: pear-'.$this->channel.'/');

        // try to load as a composer repo
        try {
            $json     = new JsonFile($this->url.'/packages.json', new RemoteFilesystem($this->io));
            $packages = $json->read();

            if ($this->io->isVerbose()) {
                $this->io->write('Repository is Composer-compatible, loading via packages.json instead of PEAR protocol');
            }

            $loader = new ArrayLoader();
            foreach ($packages as $data) {
                foreach ($data['versions'] as $rev) {
                    if (strpos($rev['name'], 'pear-'.$this->channel) !== 0) {
                        $rev['name'] = 'pear-'.$this->channel.'/'.$rev['name'];
                    }
                    $this->addPackage($loader->load($rev));
                    if ($this->io->isVerbose()) {
<<<<<<< HEAD
                        $this->io->write('Loaded '. $data['name'].' '. $data['version']);
=======
                        $this->io->write('Loaded '.$rev['name'].' '.$rev['version']);
>>>>>>> 072f4397
                    }
                }
            }

            return;
        } catch (\Exception $e) {
        }

        $this->fetchFromServer();
    }

    protected function initializeChannel()
    {
        $channelXML = $this->requestXml($this->url . "/channel.xml");
        if (!$this->channel) {
            $this->channel = $channelXML->getElementsByTagName("suggestedalias")->item(0)->nodeValue
                                    ?: $channelXML->getElementsByTagName("name")->item(0)->nodeValue;
        }
        if (!$this->baseUrl) {
            $this->baseUrl = $channelXML->getElementsByTagName("baseurl")->item(0)->nodeValue
                                    ? trim($channelXML->getElementsByTagName("baseurl")->item(0)->nodeValue, '/')
                                    : $this->url . '/rest';
        }

        self::$channelNames[$channelXML->getElementsByTagName("name")->item(0)->nodeValue] = $this->channel;
    }

    protected function fetchFromServer()
    {
        $categoryXML = $this->requestXml($this->baseUrl . "/c/categories.xml");
        $categories = $categoryXML->getElementsByTagName("c");

        foreach ($categories as $category) {
            $link = $this->baseUrl . '/c/' . str_replace(' ', '+', $category->nodeValue);
            try {
                $packagesLink = $link . "/packagesinfo.xml";
                $this->fetchPear2Packages($packagesLink);
            } catch (TransportException $e) {
                if (false === strpos($e->getMessage(), '404')) {
                    throw $e;
                }
                $categoryLink = $link . "/packages.xml";
                $this->fetchPearPackages($categoryLink);
            }

        }
    }

    /**
     * @param   string $categoryLink
     * @throws  TransportException
     * @throws  \InvalidArgumentException
     */
    private function fetchPearPackages($categoryLink)
    {
        $packagesXML = $this->requestXml($categoryLink);
        $packages = $packagesXML->getElementsByTagName('p');
        $loader = new ArrayLoader();
        foreach ($packages as $package) {
            $packageName = $package->nodeValue;
            $fullName = 'pear-'.$this->channel.'/'.$packageName;

            $releaseLink = $this->baseUrl . "/r/" . $packageName;
            $allReleasesLink = $releaseLink . "/allreleases2.xml";

            try {
                $releasesXML = $this->requestXml($allReleasesLink);
            } catch (TransportException $e) {
                if (strpos($e->getMessage(), '404')) {
                    continue;
                }
                throw $e;
            }

            $releases = $releasesXML->getElementsByTagName('r');

            foreach ($releases as $release) {
                /* @var $release \DOMElement */
                $pearVersion = $release->getElementsByTagName('v')->item(0)->nodeValue;

                $packageData = array(
                    'name' => $fullName,
                    'type' => 'library',
                    'dist' => array('type' => 'pear', 'url' => $this->url.'/get/'.$packageName.'-'.$pearVersion.".tgz"),
                    'version' => $pearVersion,
                    'autoload' => array(
                        'classmap' => array(''),
                    ),
                );

                try {
                    $deps = $this->rfs->getContents($this->url, $releaseLink . "/deps.".$pearVersion.".txt", false);
                } catch (TransportException $e) {
                    if (strpos($e->getMessage(), '404')) {
                        continue;
                    }
                    throw $e;
                }

                $packageData += $this->parseDependencies($deps);

                try {
                    $this->addPackage($loader->load($packageData));
                    if ($this->io->isVerbose()) {
                        $this->io->write('Loaded '.$packageData['name'].' '.$packageData['version']);
                    }
                } catch (\UnexpectedValueException $e) {
                    if ($this->io->isVerbose()) {
                        $this->io->write('Could not load '.$packageData['name'].' '.$packageData['version'].': '.$e->getMessage());
                    }
                    continue;
                }
            }
        }
    }

    /**
     * @param   array $data
     * @return  string
     */
    private function parseVersion(array $data)
    {
        if (!isset($data['min']) && !isset($data['max'])) {
            return '*';
        }
        $versions = array();
        if (isset($data['min'])) {
            $versions[] = '>=' . $data['min'];
        }
        if (isset($data['max'])) {
            $versions[] = '<=' . $data['max'];
        }
        return implode(',', $versions);
    }

    /**
     * @todo    Improve dependencies resolution of pear packages.
     * @param   array $depsOptions
     * @return  array
     */
    private function parseDependenciesOptions(array $depsOptions)
    {
        $data = array();
        foreach ($depsOptions as $name => $options) {
            // make sure single deps are wrapped in an array
            if (isset($options['name'])) {
                $options = array($options);
            }
            if ('php' == $name) {
                $data[$name] = $this->parseVersion($options);
            } elseif ('package' == $name) {
                foreach ($options as $key => $value) {
                    if (isset($value['providesextension'])) {
                        // skip PECL dependencies
                        continue;
                    }
                    if (isset($value['uri'])) {
                        // skip uri-based dependencies
                        continue;
                    }

                    if (is_array($value)) {
                        $dataKey = $value['name'];
                        if (false === strpos($dataKey, '/')) {
                            $dataKey = $this->getChannelShorthand($value['channel']).'/'.$dataKey;
                        }
                        $data['pear-'.$dataKey] = $this->parseVersion($value);
                    }
                }
            } elseif ('extension' == $name) {
                foreach ($options as $key => $value) {
                    $dataKey = 'ext-' . $value['name'];
                    $data[$dataKey] = $this->parseVersion($value);
                }
            }
        }
        return $data;
    }

    /**
     * @param   string $deps
     * @return  array
     * @throws  \InvalidArgumentException
     */
    private function parseDependencies($deps)
    {
        if (preg_match('((O:([0-9])+:"([^"]+)"))', $deps, $matches)) {
            if (strlen($matches[3]) == $matches[2]) {
                throw new \InvalidArgumentException("Invalid dependency data, it contains serialized objects.");
            }
        }
        $deps = (array) @unserialize($deps);
        unset($deps['required']['pearinstaller']);

        $depsData = array();
        if (!empty($deps['required'])) {
            $depsData['require'] = $this->parseDependenciesOptions($deps['required']);
        }

        if (!empty($deps['optional'])) {
            $depsData['suggest'] = $this->parseDependenciesOptions($deps['optional']);
        }

        return $depsData;
    }

    /**
     * @param   string $packagesLink
     * @return  void
     * @throws  \InvalidArgumentException
     */
    private function fetchPear2Packages($packagesLink)
    {
        $loader = new ArrayLoader();
        $packagesXml = $this->requestXml($packagesLink);

        $informations = $packagesXml->getElementsByTagName('pi');
        foreach ($informations as $information) {
            $package = $information->getElementsByTagName('p')->item(0);

            $packageName = $package->getElementsByTagName('n')->item(0)->nodeValue;
            $fullName = 'pear-'.$this->channel.'/'.$packageName;
            $packageData = array(
                'name' => $fullName,
                'type' => 'library',
                'autoload' => array(
                    'classmap' => array(''),
                ),
            );
            $packageKeys = array('l' => 'license', 'd' => 'description');
            foreach ($packageKeys as $pear => $composer) {
                if ($package->getElementsByTagName($pear)->length > 0
                        && ($pear = $package->getElementsByTagName($pear)->item(0)->nodeValue)) {
                    $packageData[$composer] = $pear;
                }
            }

            $depsData = array();
            foreach ($information->getElementsByTagName('deps') as $depElement) {
                $depsVersion = $depElement->getElementsByTagName('v')->item(0)->nodeValue;
                $depsData[$depsVersion] = $this->parseDependencies(
                    $depElement->getElementsByTagName('d')->item(0)->nodeValue
                );
            }

            $releases = $information->getElementsByTagName('a')->item(0);
            if (!$releases) {
                continue;
            }

            $releases = $releases->getElementsByTagName('r');
            $packageUrl = $this->url . '/get/' . $packageName;
            foreach ($releases as $release) {
                $version = $release->getElementsByTagName('v')->item(0)->nodeValue;
                $releaseData = array(
                    'dist' => array(
                        'type' => 'pear',
                        'url' => $packageUrl . '-' . $version . '.tgz'
                    ),
                    'version' => $version
                );
                if (isset($depsData[$version])) {
                    $releaseData += $depsData[$version];
                }

                $package = $packageData + $releaseData;
                try {
                    $this->addPackage($loader->load($package));
                    if ($this->io->isVerbose()) {
                        $this->io->write('Loaded '.$package['name'].' '.$package['version']);
                    }
                } catch (\UnexpectedValueException $e) {
                    if ($this->io->isVerbose()) {
                        $this->io->write('Could not load '.$package['name'].' '.$package['version'].': '.$e->getMessage());
                    }
                    continue;
                }
            }
        }
    }

    /**
     * @param  string $url
     * @return \DOMDocument
     */
    private function requestXml($url)
    {
        $content = $this->rfs->getContents($this->url, $url, false);
        if (!$content) {
            throw new \UnexpectedValueException('The PEAR channel at '.$url.' did not respond.');
        }
        $dom = new \DOMDocument('1.0', 'UTF-8');
        $dom->loadXML($content);

        return $dom;
    }

    private function getChannelShorthand($url)
    {
        if (!isset(self::$channelNames[$url])) {
            try {
                $channelXML = $this->requestXml('http://'.$url."/channel.xml");
                $shorthand = $channelXML->getElementsByTagName("suggestedalias")->item(0)->nodeValue
                    ?: $channelXML->getElementsByTagName("name")->item(0)->nodeValue;
                self::$channelNames[$url] = $shorthand;
            } catch (\Exception $e) {
                self::$channelNames[$url] = substr($url, 0, strpos($url, '.'));
            }
        }

        return self::$channelNames[$url];
    }
}<|MERGE_RESOLUTION|>--- conflicted
+++ resolved
@@ -74,11 +74,7 @@
                     }
                     $this->addPackage($loader->load($rev));
                     if ($this->io->isVerbose()) {
-<<<<<<< HEAD
-                        $this->io->write('Loaded '. $data['name'].' '. $data['version']);
-=======
                         $this->io->write('Loaded '.$rev['name'].' '.$rev['version']);
->>>>>>> 072f4397
                     }
                 }
             }
